--- conflicted
+++ resolved
@@ -12,8 +12,4 @@
 #                         elements_project(MyProject 1.0 USE Element 3.9)
 #===============================================================================
 
-<<<<<<< HEAD
-elements_project(PHZ_NNPZ 0.5 USE Elements 5.8)
-=======
-elements_project(PHZ_NNPZ 0.6 USE Elements 5.8)
->>>>>>> 1ac43909
+elements_project(PHZ_NNPZ 0.6 USE Elements 5.8)